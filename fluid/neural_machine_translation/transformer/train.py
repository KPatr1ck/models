import os
import time
import numpy as np

import paddle
import paddle.fluid as fluid

from model import transformer, position_encoding_init
from optim import LearningRateScheduler
from config import TrainTaskConfig, ModelHyperParams, pos_enc_param_names, \
        encoder_input_data_names, decoder_input_data_names, label_data_names


def pad_batch_data(insts,
                   pad_idx,
                   n_head,
                   is_target=False,
                   return_pos=True,
                   return_attn_bias=True,
                   return_max_len=True):
    """
    Pad the instances to the max sequence length in batch, and generate the
    corresponding position data and attention bias.
    """
    return_list = []
    max_len = max(len(inst) for inst in insts)
    inst_data = np.array(
        [inst + [pad_idx] * (max_len - len(inst)) for inst in insts])
    return_list += [inst_data.astype("int64").reshape([-1, 1])]
    if return_pos:
        inst_pos = np.array([[
            pos_i + 1 if w_i != pad_idx else 0 for pos_i, w_i in enumerate(inst)
        ] for inst in inst_data])

        return_list += [inst_pos.astype("int64").reshape([-1, 1])]
    if return_attn_bias:
        if is_target:
            # This is used to avoid attention on paddings and subsequent
            # words.
            slf_attn_bias_data = np.ones((inst_data.shape[0], max_len, max_len))
            slf_attn_bias_data = np.triu(slf_attn_bias_data, 1).reshape(
                [-1, 1, max_len, max_len])
            slf_attn_bias_data = np.tile(slf_attn_bias_data,
                                         [1, n_head, 1, 1]) * [-1e9]
        else:
            # This is used to avoid attention on paddings.
            slf_attn_bias_data = np.array([[0] * len(inst) + [-1e9] *
                                           (max_len - len(inst))
                                           for inst in insts])
            slf_attn_bias_data = np.tile(
                slf_attn_bias_data.reshape([-1, 1, 1, max_len]),
                [1, n_head, max_len, 1])
        return_list += [slf_attn_bias_data.astype("float32")]
    if return_max_len:
        return_list += [max_len]
    return return_list if len(return_list) > 1 else return_list[0]


def prepare_batch_input(insts, input_data_names, src_pad_idx, trg_pad_idx,
                        n_head, d_model):
    """
    Put all padded data needed by training into a dict.
    """
    src_word, src_pos, src_slf_attn_bias, src_max_len = pad_batch_data(
        [inst[0] for inst in insts], src_pad_idx, n_head, is_target=False)
    trg_word, trg_pos, trg_slf_attn_bias, trg_max_len = pad_batch_data(
        [inst[1] for inst in insts], trg_pad_idx, n_head, is_target=True)
    trg_src_attn_bias = np.tile(src_slf_attn_bias[:, :, ::src_max_len, :],
                                [1, 1, trg_max_len, 1]).astype("float32")

    # These shape tensors are used in reshape_op.
    src_data_shape = np.array([len(insts), src_max_len, d_model], dtype="int32")
    trg_data_shape = np.array([len(insts), trg_max_len, d_model], dtype="int32")
    src_slf_attn_pre_softmax_shape = np.array(
        [-1, src_slf_attn_bias.shape[-1]], dtype="int32")
    src_slf_attn_post_softmax_shape = np.array(
        src_slf_attn_bias.shape, dtype="int32")
    trg_slf_attn_pre_softmax_shape = np.array(
        [-1, trg_slf_attn_bias.shape[-1]], dtype="int32")
    trg_slf_attn_post_softmax_shape = np.array(
        trg_slf_attn_bias.shape, dtype="int32")
    trg_src_attn_pre_softmax_shape = np.array(
        [-1, trg_src_attn_bias.shape[-1]], dtype="int32")
    trg_src_attn_post_softmax_shape = np.array(
        trg_src_attn_bias.shape, dtype="int32")

    lbl_word = pad_batch_data([inst[2] for inst in insts], trg_pad_idx, n_head,
                              False, False, False, False)
    lbl_weight = (lbl_word != trg_pad_idx).astype("float32").reshape([-1, 1])

    input_dict = dict(
        zip(input_data_names, [
            src_word, src_pos, src_slf_attn_bias, src_data_shape,
            src_slf_attn_pre_softmax_shape, src_slf_attn_post_softmax_shape,
            trg_word, trg_pos, trg_slf_attn_bias, trg_src_attn_bias,
            trg_data_shape, trg_slf_attn_pre_softmax_shape,
            trg_slf_attn_post_softmax_shape, trg_src_attn_pre_softmax_shape,
            trg_src_attn_post_softmax_shape, lbl_word, lbl_weight
        ]))
    return input_dict


def main():
    place = fluid.CUDAPlace(0) if TrainTaskConfig.use_gpu else fluid.CPUPlace()
    exe = fluid.Executor(place)

    sum_cost, avg_cost, predict = transformer(
        ModelHyperParams.src_vocab_size + 1,
        ModelHyperParams.trg_vocab_size + 1, ModelHyperParams.max_length + 1,
        ModelHyperParams.n_layer, ModelHyperParams.n_head,
        ModelHyperParams.d_key, ModelHyperParams.d_value,
        ModelHyperParams.d_model, ModelHyperParams.d_inner_hid,
        ModelHyperParams.dropout, ModelHyperParams.src_pad_idx,
        ModelHyperParams.trg_pad_idx, ModelHyperParams.pos_pad_idx)

    lr_scheduler = LearningRateScheduler(ModelHyperParams.d_model,
                                         TrainTaskConfig.warmup_steps, place,
                                         TrainTaskConfig.learning_rate)
    optimizer = fluid.optimizer.Adam(
        learning_rate=lr_scheduler.learning_rate,
        beta1=TrainTaskConfig.beta1,
        beta2=TrainTaskConfig.beta2,
        epsilon=TrainTaskConfig.eps)
    optimizer.minimize(avg_cost if TrainTaskConfig.use_avg_cost else sum_cost)

    train_data = paddle.batch(
        paddle.reader.shuffle(
            paddle.dataset.wmt16.train(ModelHyperParams.src_vocab_size,
                                       ModelHyperParams.trg_vocab_size),
            buf_size=100000),
        batch_size=TrainTaskConfig.batch_size)

    # Program to do validation.
    test_program = fluid.default_main_program().clone()
    with fluid.program_guard(test_program):
        test_program = fluid.io.get_inference_program([avg_cost])
    val_data = paddle.batch(
        paddle.dataset.wmt16.validation(ModelHyperParams.src_vocab_size,
                                        ModelHyperParams.trg_vocab_size),
        batch_size=TrainTaskConfig.batch_size)

    def test(exe):
        test_sum_costs = []
        test_avg_costs = []
        for batch_id, data in enumerate(val_data()):
            if len(data) != TrainTaskConfig.batch_size:
                # Since we use the sum cost, keep comparable cost by fixing the
                # batch size. Remove this if the cost is mean.
                continue
            data_input = prepare_batch_input(
                data, encoder_input_data_names + decoder_input_data_names[:-1] +
                label_data_names, ModelHyperParams.src_pad_idx,
<<<<<<< HEAD
                ModelHyperParams.trg_pad_idx, ModelHyperParams.n_head,
                ModelHyperParams.d_model)
            test_cost = exe.run(test_program,
                                feed=data_input,
                                fetch_list=[cost])[0]
            test_costs.append(test_cost)
        return np.mean(test_costs)
=======
                ModelHyperParams.trg_pad_idx, ModelHyperParams.max_length,
                ModelHyperParams.n_head)
            test_sum_cost, test_avg_cost = exe.run(
                test_program, feed=data_input, fetch_list=[sum_cost, avg_cost])
            test_sum_costs.append(test_sum_cost)
            test_avg_costs.append(test_avg_cost)
        return np.mean(test_sum_costs), np.mean(test_avg_costs)
>>>>>>> a4d00a37

    # Initialize the parameters.
    exe.run(fluid.framework.default_startup_program())
    for pos_enc_param_name in pos_enc_param_names:
        pos_enc_param = fluid.global_scope().find_var(
            pos_enc_param_name).get_tensor()
        pos_enc_param.set(
            position_encoding_init(ModelHyperParams.max_length + 1,
                                   ModelHyperParams.d_model), place)

    for pass_id in xrange(TrainTaskConfig.pass_num):
        pass_start_time = time.time()
        for batch_id, data in enumerate(train_data()):
            data_input = prepare_batch_input(
                data, encoder_input_data_names + decoder_input_data_names[:-1] +
                label_data_names, ModelHyperParams.src_pad_idx,
                ModelHyperParams.trg_pad_idx, ModelHyperParams.n_head,
                ModelHyperParams.d_model)
            lr_scheduler.update_learning_rate(data_input)
            outs = exe.run(fluid.framework.default_main_program(),
                           feed=data_input,
                           fetch_list=[sum_cost, avg_cost],
                           use_program_cache=True)
            sum_cost_val, avg_cost_val = np.array(outs[0]), np.array(outs[1])
            print("epoch: %d, batch: %d, sum loss: %f, avg loss: %f, ppl: %f" %
                  (pass_id, batch_id, sum_cost_val, avg_cost_val,
                   np.exp([min(avg_cost_val[0], 100)])))
        # Validate and save the model for inference.
        val_sum_cost, val_avg_cost = test(exe)
        pass_end_time = time.time()
        time_consumed = pass_end_time - pass_start_time
        print("epoch: %d, val sum loss: %f, val avg loss: %f, val ppl: %f, "
              "consumed %fs" %
              (pass_id, val_sum_cost, val_avg_cost,
               np.exp([min(val_avg_cost, 100)]), time_consumed))
        fluid.io.save_inference_model(
            os.path.join(TrainTaskConfig.model_dir,
                         "pass_" + str(pass_id) + ".infer.model"),
            encoder_input_data_names + decoder_input_data_names[:-1],
            [predict], exe)


if __name__ == "__main__":
    main()<|MERGE_RESOLUTION|>--- conflicted
+++ resolved
@@ -144,29 +144,19 @@
         test_avg_costs = []
         for batch_id, data in enumerate(val_data()):
             if len(data) != TrainTaskConfig.batch_size:
-                # Since we use the sum cost, keep comparable cost by fixing the
-                # batch size. Remove this if the cost is mean.
+                # Fix the batch size to keep comparable cost among all 
+                # mini-batches and compute the mean.
                 continue
             data_input = prepare_batch_input(
                 data, encoder_input_data_names + decoder_input_data_names[:-1] +
                 label_data_names, ModelHyperParams.src_pad_idx,
-<<<<<<< HEAD
                 ModelHyperParams.trg_pad_idx, ModelHyperParams.n_head,
                 ModelHyperParams.d_model)
-            test_cost = exe.run(test_program,
-                                feed=data_input,
-                                fetch_list=[cost])[0]
-            test_costs.append(test_cost)
-        return np.mean(test_costs)
-=======
-                ModelHyperParams.trg_pad_idx, ModelHyperParams.max_length,
-                ModelHyperParams.n_head)
             test_sum_cost, test_avg_cost = exe.run(
                 test_program, feed=data_input, fetch_list=[sum_cost, avg_cost])
             test_sum_costs.append(test_sum_cost)
             test_avg_costs.append(test_avg_cost)
         return np.mean(test_sum_costs), np.mean(test_avg_costs)
->>>>>>> a4d00a37
 
     # Initialize the parameters.
     exe.run(fluid.framework.default_startup_program())
