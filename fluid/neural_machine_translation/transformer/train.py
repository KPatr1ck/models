--- conflicted
+++ resolved
@@ -18,6 +18,7 @@
 import logging
 import sys
 import copy
+
 
 def parse_args():
     parser = argparse.ArgumentParser("Training for Transformer.")
@@ -127,14 +128,10 @@
         default=True,
         help="The flag indicating whether to use py_reader.")
     parser.add_argument(
-        "--fetch_steps",
-        type=int,
-        default=100,
-        help="Fetch outputs steps.")
+        "--fetch_steps", type=int, default=100, help="Fetch outputs steps.")
 
     #parser.add_argument(
     #    '--profile', action='store_true', help='If set, profile a few steps.')
-
 
     args = parser.parse_args()
     # Append args related to dict
@@ -150,16 +147,14 @@
                         [TrainTaskConfig, ModelHyperParams])
     return args
 
+
 def append_nccl2_prepare(trainer_id, worker_endpoints, current_endpoint):
-    assert(trainer_id >= 0 and
-           len(worker_endpoints) > 1 and
-           current_endpoint in worker_endpoints)
+    assert (trainer_id >= 0 and len(worker_endpoints) > 1 and
+            current_endpoint in worker_endpoints)
     eps = copy.deepcopy(worker_endpoints)
     eps.remove(current_endpoint)
     nccl_id_var = fluid.default_startup_program().global_block().create_var(
-        name="NCCLID",
-        persistable=True,
-        type=fluid.core.VarDesc.VarType.RAW)
+        name="NCCLID", persistable=True, type=fluid.core.VarDesc.VarType.RAW)
     fluid.default_startup_program().global_block().append_op(
         type="gen_nccl_id",
         inputs={},
@@ -170,6 +165,7 @@
             "trainer_id": trainer_id
         })
     return nccl_id_var
+
 
 def pad_batch_data(insts,
                    pad_idx,
@@ -450,8 +446,17 @@
     return test
 
 
-def train_loop(exe, train_prog, startup_prog, dev_count, sum_cost, avg_cost,
-               token_num, predict, pyreader, nccl2_num_trainers=1, nccl2_trainer_id=0):
+def train_loop(exe,
+               train_prog,
+               startup_prog,
+               dev_count,
+               sum_cost,
+               avg_cost,
+               token_num,
+               predict,
+               pyreader,
+               nccl2_num_trainers=1,
+               nccl2_trainer_id=0):
     # Initialize the parameters.
     if TrainTaskConfig.ckpt_path:
         fluid.io.load_persistables(exe, TrainTaskConfig.ckpt_path)
@@ -485,7 +490,8 @@
         main_program=train_prog,
         build_strategy=build_strategy,
         exec_strategy=exec_strategy,
-        num_trainers=nccl2_num_trainers, trainer_id=nccl2_trainer_id)
+        num_trainers=nccl2_num_trainers,
+        trainer_id=nccl2_trainer_id)
 
     if args.val_file_pattern is not None:
         test = test_context(exe, train_exe, dev_count)
@@ -511,7 +517,7 @@
             data_generator = train_data()
 
         batch_id = 0
-        avg_batch_time=time.time()
+        avg_batch_time = time.time()
         while True:
             try:
                 feed_dict_list = prepare_feed_dict_list(data_generator,
@@ -524,28 +530,33 @@
                 elif TrainTaskConfig.profile and batch_id == 10:
                     logging.info("end profiler")
                     #logging.info("profiling total time: ", time.time() - start_time)
-                    profiler.stop_profiler("total", "./transformer_local_profile_{}_pass{}".format(batch_id, pass_id))
+                    profiler.stop_profiler(
+                        "total", "./transformer_local_profile_{}_pass{}".format(
+                            batch_id, pass_id))
                     sys.exit(0)
 
                 logging.info("batch_id:{}".format(batch_id))
                 outs = train_exe.run(
-                    fetch_list=[sum_cost.name, token_num.name] if (batch_id % args.fetch_steps == 0 or TrainTaskConfig.profile) else[], 
-                        feed=feed_dict_list)
-                
+                    fetch_list=[sum_cost.name, token_num.name]
+                    if (batch_id % args.fetch_steps == 0 or
+                        TrainTaskConfig.profile) else [],
+                    feed=feed_dict_list)
+
                 if (batch_id % args.fetch_steps == 0 and batch_id > 0):
-                    sum_cost_val, token_num_val = np.array(outs[0]), np.array(outs[
-                        1])
+                    sum_cost_val, token_num_val = np.array(outs[0]), np.array(
+                        outs[1])
                     # sum the cost from multi-devices
                     total_sum_cost = sum_cost_val.sum()
                     total_token_num = token_num_val.sum()
                     total_avg_cost = total_sum_cost / total_token_num
 
-                    logging.info("step_idx: %d, epoch: %d, batch: %d, avg loss: %f, "
-                                 "normalized loss: %f, ppl: %f, speed: %.2f step/s" %
-                          (step_idx, pass_id, batch_id, total_avg_cost,
-                           total_avg_cost - loss_normalizer,
-                           np.exp([min(total_avg_cost, 100)]), 
-                           args.fetch_steps / (time.time() - avg_batch_time)))
+                    logging.info(
+                        "step_idx: %d, epoch: %d, batch: %d, avg loss: %f, "
+                        "normalized loss: %f, ppl: %f, speed: %.2f step/s" %
+                        (step_idx, pass_id, batch_id, total_avg_cost,
+                         total_avg_cost - loss_normalizer,
+                         np.exp([min(total_avg_cost, 100)]),
+                         args.fetch_steps / (time.time() - avg_batch_time)))
 
                 if step_idx % int(TrainTaskConfig.
                                   save_freq) == TrainTaskConfig.save_freq - 1:
@@ -559,7 +570,7 @@
                                      "iter_" + str(step_idx) + ".infer.model"),
                         train_prog)
                 if batch_id % args.fetch_steps == 0 and batch_id > 0:
-                    avg_batch_time=time.time()
+                    avg_batch_time = time.time()
                 init_flag = False
                 batch_id += 1
                 step_idx += 1
@@ -579,21 +590,11 @@
                                    val_avg_cost - loss_normalizer, val_ppl,
                                    time_consumed))
         else:
-<<<<<<< HEAD
             logging.info("epoch: %d, consumed %fs" % (pass_id, time_consumed))
         fluid.io.save_persistables(
             exe,
             os.path.join(TrainTaskConfig.ckpt_dir,
                          "pass_" + str(pass_id) + ".checkpoint"), train_prog)
-=======
-            print("epoch: %d, consumed %fs" % (pass_id, time_consumed))
-        if not args.enable_ce:
-            fluid.io.save_persistables(
-                exe,
-                os.path.join(TrainTaskConfig.ckpt_dir,
-                             "pass_" + str(pass_id) + ".checkpoint"),
-                train_prog)
->>>>>>> b8cbdd33
 
     if args.enable_ce:  # For CE
         print("kpis\ttrain_cost_card%d\t%f" % (dev_count, total_avg_cost))
@@ -652,7 +653,7 @@
                 use_py_reader=args.use_py_reader,
                 is_test=False)
 
-            optimizer=None
+            optimizer = None
             if args.sync:
                 lr_decay = fluid.layers.learning_rate_scheduler.noam_decay(
                     ModelHyperParams.d_model, TrainTaskConfig.warmup_steps)
@@ -694,8 +695,10 @@
             print("worker_endpoints:", worker_endpoints)
             print("current_endpoint:", current_endpoint)
             append_nccl2_prepare(trainer_id, worker_endpoints, current_endpoint)
-            train_loop(exe, fluid.default_main_program(), dev_count, sum_cost, avg_cost,
-                       lr_scheduler, token_num, predict, trainers_num, trainer_id)
+            train_loop(exe,
+                       fluid.default_main_program(), dev_count, sum_cost,
+                       avg_cost, lr_scheduler, token_num, predict, trainers_num,
+                       trainer_id)
             return
 
         port = os.getenv("PADDLE_PORT", "6174")
@@ -744,7 +747,6 @@
         elif training_role == "TRAINER":
             logging.info("distributed: trainer started")
             trainer_prog = t.get_trainer_program()
-
             '''
             print("trainer start:")
             program_to_code(pserver_startup)
@@ -756,13 +758,15 @@
             train_loop(exe, train_prog, startup_prog, dev_count, sum_cost,
                        avg_cost, token_num, predict, pyreader)
         else:
-            logging.critical("environment var TRAINER_ROLE should be TRAINER os PSERVER")
+            logging.critical(
+                "environment var TRAINER_ROLE should be TRAINER os PSERVER")
             exit(1)
 
 
 if __name__ == "__main__":
     LOG_FORMAT = "[%(asctime)s %(levelname)s %(filename)s:%(lineno)d] %(message)s"
-    logging.basicConfig(stream=sys.stdout, level=logging.DEBUG, format=LOG_FORMAT)
+    logging.basicConfig(
+        stream=sys.stdout, level=logging.DEBUG, format=LOG_FORMAT)
 
     args = parse_args()
     train(args)