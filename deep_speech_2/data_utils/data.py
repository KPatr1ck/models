"""Contains data generator for orgnaizing various audio data preprocessing
pipeline and offering data reader interface of PaddlePaddle requirements.
"""
from __future__ import absolute_import
from __future__ import division
from __future__ import print_function

import random
import tarfile
import multiprocessing
import numpy as np
import paddle.v2 as paddle
from threading import local
from data_utils import utils
from data_utils.augmentor.augmentation import AugmentationPipeline
from data_utils.featurizer.speech_featurizer import SpeechFeaturizer
from data_utils.speech import SpeechSegment
from data_utils.normalizer import FeatureNormalizer

# for caching tar files info
local_data = local()
local_data.tar2info = {}
local_data.tar2object = {}


class DataGenerator(object):
    """
    DataGenerator provides basic audio data preprocessing pipeline, and offers
    data reader interfaces of PaddlePaddle requirements.

    :param vocab_filepath: Vocabulary filepath for indexing tokenized
                           transcripts.
    :type vocab_filepath: basestring
    :param mean_std_filepath: File containing the pre-computed mean and stddev.
    :type mean_std_filepath: None|basestring
    :param augmentation_config: Augmentation configuration in json string.
                                Details see AugmentationPipeline.__doc__.
    :type augmentation_config: str
    :param max_duration: Audio with duration (in seconds) greater than
                         this will be discarded.
    :type max_duration: float
    :param min_duration: Audio with duration (in seconds) smaller than
                         this will be discarded.
    :type min_duration: float
    :param stride_ms: Striding size (in milliseconds) for generating frames.
    :type stride_ms: float
    :param window_ms: Window size (in milliseconds) for generating frames.
    :type window_ms: float
    :param max_freq: Used when specgram_type is 'linear', only FFT bins
                     corresponding to frequencies between [0, max_freq] are
                     returned.
    :types max_freq: None|float
    :param specgram_type: Specgram feature type. Options: 'linear'.
    :type specgram_type: str
    :param use_dB_normalization: Whether to normalize the audio to -20 dB
                                before extracting the features.
    :type use_dB_normalization: bool
    :param num_threads: Number of CPU threads for processing data.
    :type num_threads: int
    :param random_seed: Random seed.
    :type random_seed: int
    """

    def __init__(self,
                 vocab_filepath,
                 mean_std_filepath,
                 augmentation_config='{}',
                 max_duration=float('inf'),
                 min_duration=0.0,
                 stride_ms=10.0,
                 window_ms=20.0,
                 max_freq=None,
                 specgram_type='linear',
                 use_dB_normalization=True,
                 num_threads=multiprocessing.cpu_count() // 2,
                 random_seed=0):
        self._max_duration = max_duration
        self._min_duration = min_duration
        self._normalizer = FeatureNormalizer(mean_std_filepath)
        self._augmentation_pipeline = AugmentationPipeline(
            augmentation_config=augmentation_config, random_seed=random_seed)
        self._speech_featurizer = SpeechFeaturizer(
            vocab_filepath=vocab_filepath,
            specgram_type=specgram_type,
            stride_ms=stride_ms,
            window_ms=window_ms,
            max_freq=max_freq,
            use_dB_normalization=use_dB_normalization)
        self._num_threads = num_threads
        self._rng = random.Random(random_seed)
        self._epoch = 0

<<<<<<< HEAD
        # for caching tar files info
        self.tar2info = {}
        self.tar2object = {}
=======
    def process_utterance(self, filename, transcript):
        """Load, augment, featurize and normalize for speech data.

        :param filename: Audio filepath
        :type filename: basestring
        :param transcript: Transcription text.
        :type transcript: basestring
        :return: Tuple of audio feature tensor and list of token ids for
                 transcription.
        :rtype: tuple of (2darray, list)
        """
        speech_segment = SpeechSegment.from_file(filename, transcript)
        self._augmentation_pipeline.transform_audio(speech_segment)
        specgram, text_ids = self._speech_featurizer.featurize(speech_segment)
        specgram = self._normalizer.apply(specgram)
        return specgram, text_ids
>>>>>>> c81443bb

    def batch_reader_creator(self,
                             manifest_path,
                             batch_size,
                             min_batch_size=1,
                             padding_to=-1,
                             flatten=False,
                             sortagrad=False,
                             shuffle_method="batch_shuffle"):
        """
        Batch data reader creator for audio data. Return a callable generator
        function to produce batches of data.

        Audio features within one batch will be padded with zeros to have the
        same shape, or a user-defined shape.

        :param manifest_path: Filepath of manifest for audio files.
        :type manifest_path: basestring
        :param batch_size: Number of instances in a batch.
        :type batch_size: int
        :param min_batch_size: Any batch with batch size smaller than this will
                               be discarded. (To be deprecated in the future.)
        :type min_batch_size: int
        :param padding_to:  If set -1, the maximun shape in the batch
                            will be used as the target shape for padding.
                            Otherwise, `padding_to` will be the target shape.
        :type padding_to: int
        :param flatten: If set True, audio features will be flatten to 1darray.
        :type flatten: bool
        :param sortagrad: If set True, sort the instances by audio duration
                          in the first epoch for speed up training.
        :type sortagrad: bool
        :param shuffle_method: Shuffle method. Options:
                                '' or None: no shuffle.
                                'instance_shuffle': instance-wise shuffle.
                                'batch_shuffle': similarly-sized instances are
                                                 put into batches, and then
                                                 batch-wise shuffle the batches.
                                                 For more details, please see
                                                 ``_batch_shuffle.__doc__``.
                                'batch_shuffle_clipped': 'batch_shuffle' with
                                                         head shift and tail
                                                         clipping. For more
                                                         details, please see
                                                         ``_batch_shuffle``.
                              If sortagrad is True, shuffle is disabled
                              for the first epoch.
        :type shuffle_method: None|str
        :return: Batch reader function, producing batches of data when called.
        :rtype: callable
        """

        def batch_reader():
            # read manifest
            manifest = utils.read_manifest(
                manifest_path=manifest_path,
                max_duration=self._max_duration,
                min_duration=self._min_duration)
            # sort (by duration) or batch-wise shuffle the manifest
            if self._epoch == 0 and sortagrad:
                manifest.sort(key=lambda x: x["duration"])
            else:
                if shuffle_method == "batch_shuffle":
                    manifest = self._batch_shuffle(
                        manifest, batch_size, clipped=False)
                elif shuffle_method == "batch_shuffle_clipped":
                    manifest = self._batch_shuffle(
                        manifest, batch_size, clipped=True)
                elif shuffle_method == "instance_shuffle":
                    self._rng.shuffle(manifest)
                elif shuffle_method == None:
                    pass
                else:
                    raise ValueError("Unknown shuffle method %s." %
                                     shuffle_method)
            # prepare batches
            instance_reader = self._instance_reader_creator(manifest)
            batch = []
            for instance in instance_reader():
                batch.append(instance)
                if len(batch) == batch_size:
                    yield self._padding_batch(batch, padding_to, flatten)
                    batch = []
            if len(batch) >= min_batch_size:
                yield self._padding_batch(batch, padding_to, flatten)
            self._epoch += 1

        return batch_reader

    @property
    def feeding(self):
        """Returns data reader's feeding dict.

        :return: Data feeding dict.
        :rtype: dict
        """
        return {"audio_spectrogram": 0, "transcript_text": 1}

    @property
    def vocab_size(self):
        """Return the vocabulary size.

        :return: Vocabulary size.
        :rtype: int
        """
        return self._speech_featurizer.vocab_size

    @property
    def vocab_list(self):
        """Return the vocabulary in list.

        :return: Vocabulary in list.
        :rtype: list
        """
        return self._speech_featurizer.vocab_list

<<<<<<< HEAD
    def _parse_tar(self, file):
        """
        Parse a tar file to get a tarfile object and a map containing tarinfoes
        """
        result = {}
        f = tarfile.open(file)
        for tarinfo in f.getmembers():
            result[tarinfo.name] = tarinfo
        return f, result

    def _read_soundbytes(self, filepath):
        """
        Read bytes from file.
        If filepath startwith tar, we will read bytes from tar file
        and cached tar file info for next reading request.
        """
        if filepath.startswith('tar:'):
            tarpath, filename = filepath.split(':', 1)[1].split('#', 1)
            if 'tar2info' not in local_data.__dict__:
                local_data.tar2info = {}
            if 'tar2object' not in local_data.__dict__:
                local_data.tar2object = {}
            if tarpath not in local_data.tar2info:
                object, infoes = self._parse_tar(tarpath)
                local_data.tar2info[tarpath] = infoes
                local_data.tar2object[tarpath] = object
            return local_data.tar2object[tarpath].extractfile(
                local_data.tar2info[tarpath][filename]).read()
        else:
            return open(filepath).read()

    def _process_utterance(self, filename, transcript):
        """Load, augment, featurize and normalize for speech data."""
        speech_segment = SpeechSegment.from_bytes(
            self._read_soundbytes(filename), transcript)
        self._augmentation_pipeline.transform_audio(speech_segment)
        specgram, text_ids = self._speech_featurizer.featurize(speech_segment)
        specgram = self._normalizer.apply(specgram)
        return specgram, text_ids

=======
>>>>>>> c81443bb
    def _instance_reader_creator(self, manifest):
        """
        Instance reader creator. Create a callable function to produce
        instances of data.

        Instance: a tuple of ndarray of audio spectrogram and a list of
        token indices for transcript.
        """

        def reader():
            for instance in manifest:
                yield instance

        def mapper(instance):
            return self.process_utterance(instance["audio_filepath"],
                                          instance["text"])

        return paddle.reader.xmap_readers(
            mapper, reader, self._num_threads, 1024, order=True)

    def _padding_batch(self, batch, padding_to=-1, flatten=False):
        """
        Padding audio features with zeros to make them have the same shape (or
        a user-defined shape) within one bach.

        If ``padding_to`` is -1, the maximun shape in the batch will be used
        as the target shape for padding. Otherwise, `padding_to` will be the
        target shape (only refers to the second axis).

        If `flatten` is True, features will be flatten to 1darray.
        """
        new_batch = []
        # get target shape
        max_length = max([audio.shape[1] for audio, text in batch])
        if padding_to != -1:
            if padding_to < max_length:
                raise ValueError("If padding_to is not -1, it should be larger "
                                 "than any instance's shape in the batch")
            max_length = padding_to
        # padding
        for audio, text in batch:
            padded_audio = np.zeros([audio.shape[0], max_length])
            padded_audio[:, :audio.shape[1]] = audio
            if flatten:
                padded_audio = padded_audio.flatten()
            new_batch.append((padded_audio, text))
        return new_batch

    def _batch_shuffle(self, manifest, batch_size, clipped=False):
        """Put similarly-sized instances into minibatches for better efficiency
        and make a batch-wise shuffle.

        1. Sort the audio clips by duration.
        2. Generate a random number `k`, k in [0, batch_size).
        3. Randomly shift `k` instances in order to create different batches
           for different epochs. Create minibatches.
        4. Shuffle the minibatches.

        :param manifest: Manifest contents. List of dict.
        :type manifest: list
        :param batch_size: Batch size. This size is also used for generate
                           a random number for batch shuffle.
        :type batch_size: int
        :param clipped: Whether to clip the heading (small shift) and trailing
                        (incomplete batch) instances.
        :type clipped: bool
        :return: Batch shuffled mainifest.
        :rtype: list
        """
        manifest.sort(key=lambda x: x["duration"])
        shift_len = self._rng.randint(0, batch_size - 1)
        batch_manifest = zip(*[iter(manifest[shift_len:])] * batch_size)
        self._rng.shuffle(batch_manifest)
        batch_manifest = list(sum(batch_manifest, ()))
        if not clipped:
            res_len = len(manifest) - shift_len - len(batch_manifest)
            batch_manifest.extend(manifest[-res_len:])
            batch_manifest.extend(manifest[0:shift_len])
        return batch_manifest<|MERGE_RESOLUTION|>--- conflicted
+++ resolved
@@ -90,16 +90,15 @@
         self._rng = random.Random(random_seed)
         self._epoch = 0
 
-<<<<<<< HEAD
         # for caching tar files info
         self.tar2info = {}
         self.tar2object = {}
-=======
+
     def process_utterance(self, filename, transcript):
         """Load, augment, featurize and normalize for speech data.
 
         :param filename: Audio filepath
-        :type filename: basestring
+        :type filename: basestring | file
         :param transcript: Transcription text.
         :type transcript: basestring
         :return: Tuple of audio feature tensor and list of token ids for
@@ -111,7 +110,6 @@
         specgram, text_ids = self._speech_featurizer.featurize(speech_segment)
         specgram = self._normalizer.apply(specgram)
         return specgram, text_ids
->>>>>>> c81443bb
 
     def batch_reader_creator(self,
                              manifest_path,
@@ -228,10 +226,9 @@
         """
         return self._speech_featurizer.vocab_list
 
-<<<<<<< HEAD
     def _parse_tar(self, file):
-        """
-        Parse a tar file to get a tarfile object and a map containing tarinfoes
+        """Parse a tar file to get a tarfile object
+        and a map containing tarinfoes
         """
         result = {}
         f = tarfile.open(file)
@@ -239,14 +236,14 @@
             result[tarinfo.name] = tarinfo
         return f, result
 
-    def _read_soundbytes(self, filepath):
-        """
-        Read bytes from file.
-        If filepath startwith tar, we will read bytes from tar file
+    def _get_file_object(self, file):
+        """Get file object by file path.
+        If file startwith tar, it will return a tar file object
         and cached tar file info for next reading request.
-        """
-        if filepath.startswith('tar:'):
-            tarpath, filename = filepath.split(':', 1)[1].split('#', 1)
+        It will return file directly, if the type of file is not str.
+        """
+        if file.startswith('tar:'):
+            tarpath, filename = file.split(':', 1)[1].split('#', 1)
             if 'tar2info' not in local_data.__dict__:
                 local_data.tar2info = {}
             if 'tar2object' not in local_data.__dict__:
@@ -256,21 +253,10 @@
                 local_data.tar2info[tarpath] = infoes
                 local_data.tar2object[tarpath] = object
             return local_data.tar2object[tarpath].extractfile(
-                local_data.tar2info[tarpath][filename]).read()
+                local_data.tar2info[tarpath][filename])
         else:
-            return open(filepath).read()
-
-    def _process_utterance(self, filename, transcript):
-        """Load, augment, featurize and normalize for speech data."""
-        speech_segment = SpeechSegment.from_bytes(
-            self._read_soundbytes(filename), transcript)
-        self._augmentation_pipeline.transform_audio(speech_segment)
-        specgram, text_ids = self._speech_featurizer.featurize(speech_segment)
-        specgram = self._normalizer.apply(specgram)
-        return specgram, text_ids
-
-=======
->>>>>>> c81443bb
+            return open(file)
+
     def _instance_reader_creator(self, manifest):
         """
         Instance reader creator. Create a callable function to produce
@@ -285,8 +271,9 @@
                 yield instance
 
         def mapper(instance):
-            return self.process_utterance(instance["audio_filepath"],
-                                          instance["text"])
+            return self.process_utterance(
+                self._get_file_object(instance["audio_filepath"]),
+                instance["text"])
 
         return paddle.reader.xmap_readers(
             mapper, reader, self._num_threads, 1024, order=True)
