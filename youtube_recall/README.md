# Deep Neural Networks for YouTube Recommendations

## Introduction\[[1](#References)\]
YouTube is the world's largest platform for creating, sharing and discovering video content. Youtube recommendations are responsible for helping more than a billion users discover personalized content from an ever-growing corpus of videos.
- Scale: Many existing recommendation algorithm proven to work well on small problems fail to operate on massive scale. Highly specialized distributed learning algorithms and efficient serving systems are essential.
- Freshness: YouTube has a very dynamic corpus with many hours of video are uploaded per second. The recommendation system should model newly uploaded content as well as the latest actions taken by user.
- Noise: Historical user behavior on YouTube is inherently difficult to predict due to sparsity and a variety of unobservable external factors. Furthermore, the noisy implicit feedback signals instead of the ground truth of user satisfaction is observed, and metadata associated with content is poorly structured, which forces the algorithms to be robust.

The overall structure of the recommendation system is illustrated in Figure 1.
<p align="center">
<img src="images/recommendation_system.png" width="500" height="300" hspace='10'/> <br/>
Figure 1. Recommendation system architecture
</p>

The system is comprised of two neural networks: one for candidate generation and one for ranking.
- The candidate generation network: It takes events from the user's YouTube activity history as input and retrieves a small subset(hundreds) of videos, highly relevant to the user, from a large corpus. The similarity between users is expressed in terms of coarse features such as IDs of video watches, search query tokens and demographics.
- The ranking network: It accomplishes this task by assigning a score to each video according to a desired objective function using a rich set of features describing the video and user.

## Candidate Generation
Here, candidate generation is modeled as extreme multiclass classification where the prediction problem becomes accurately classifying a specific video watch ![](https://www.zhihu.com/equation?tex=%5Comega_t) at time ![](https://www.zhihu.com/equation?tex=t) among millions of video ![](https://www.zhihu.com/equation?tex=i) (classes) from a corpus ![](https://www.zhihu.com/equation?tex=V) based on user ![](https://www.zhihu.com/equation?tex=U) and context ![](https://www.zhihu.com/equation?tex=C),

![](https://www.zhihu.com/equation?tex=%24P(%5Comega_t%3Di%7CU%2CC)%3D%5Cfrac%7Be%5E%7B%5Cmathbf%7Bv_i%7D%5Cmathbf%7Bu%7D%7D%7D%7B%5Csum_%7Bj%5Cin%20V%7D%5E%7B%20%7De%5E%7B%5Cmathbf%7Bv_j%7D%5Cmathbf%7Bu%7D%7D%7D)

where ![](https://www.zhihu.com/equation?tex=%5Cmathbf%7Bu%7D%5Cin%20%5Cmathbb%7BR%7D%5EN) represents a high-dimensional "embedding" of the user, context pair and the ![](https://www.zhihu.com/equation?tex=%5Cmathbf%7Bv_j%7D%5Cin%20%5Cmathbb%7BR%7D%5EN) represent embeddings of each candidate video. The task of the deep neural network is to learn user embeddings ![](https://www.zhihu.com/equation?tex=%5Cmathbf%7Bu%7D) as a function of the user's history and context that are useful for discriminating among videos with a softmax classifier.

Figure 2 shows the general network architecture of candidate generation model:
<p align="center">
<img src="images/model_network.png" width="600" height="500" hspace='10'/> <br/>
Figure 2. Candidate generation model architecture
</p>

- Input layer: A user's watch history is represented by a variable-length sequence of sparse video IDs, and search history is similarly represented by a variable-length sequence of search tokens.
- Embedding layer: The input features each is mapped to a fixed-sized dense vector representation via the embeddings, and then simply averaging the embeddings. The embeddings are learned jointly with all other model parameters through normal gradient descent back-propagation updates.
- Hidden layer: Features are concatenated into a wide first layer, followed by several layers of fully connected Rectified Linear Units (ReLU). The output of the last ReLU layer is the previous mentioned high-dimensional "embedding" of the user ![](https://www.zhihu.com/equation?tex=%5Cmathbf%7Bu%7D), so called user vector.
- Output layer: A softmax classifier is connected to do discriminating millions of classes (videos). To speed up training process, a technique is applied that samples negative classes from background distribution with importance weighting. The previous mentioned high-dimensional "embedding" of the candidate video ![](https://www.zhihu.com/equation?tex=%5Cmathbf%7Bv%7D) is obtained by weight and bias of the softmax layer. At serving time, the most likely N classes (videos) is computed for presenting to the user. To Score millions of items under a strict serving laterncy, the scoring problem reduces to a nearest neighbor search in the dot product space, and Locality Sensitive Hashing is relied on.

## Data Pre-processing
In this example, we moked click log of users as sample data, and its format is as follows:
```
user-id \t province \t city \t history-clicked-video-info-sequence \t phone

history-clicked-video-info-sequence is formated as
video-info1;video-info2;...;video-infoK

video-info is formated as
video-id:category:tag1_tag2_tag3_...tagM

For example:
USER_ID_15  Shanghai  Shanghai    VIDEO_42:CATEGORY_9:TAG115;VIDEO_43:CATEGORY_9:TAG116_TAG115;VIDEO_44:CATEGORY_2:TAG117_TAG71  GO T5
```
Run this code to prepare the sample data.
```
cd data
tar -zxvf data.tar
```

Then, run `data_preprocess.py` for data pre-processiong. Refer to the following instructions：
```
usage: data_processor.py [-h] --train_set_path TRAIN_SET_PATH --output_dir
                         OUTPUT_DIR [--feat_appear_limit FEAT_APPEAR_LIMIT]

PaddlePaddle Deep Candidate Generation Example

optional arguments:
  -h, --help            show this help message and exit
  --train_set_path TRAIN_SET_PATH
                        path of the train set
  --output_dir OUTPUT_DIR
                        directory to output
  --feat_appear_limit FEAT_APPEAR_LIMIT
                        the minimum number of feature values appears (default:
                        20)
```
The fucntion of this script is as follows:
- Filter low-frequency features\[[2](#References)\], which appears less than `feat_appear_limit` times.
- Encode features, and generate dictionary `feature_dict.pkl`.
- Count the probability of each video appears and write into `item_freq.pkl`, and provide it to NCE layer.

For example, run the following command to accomplish data pre-processing:
<<<<<<< HEAD
```shell
mkdir output
=======
```
>>>>>>> e9b8f5fb
python data_processor.py --train_set_path=./data/train.txt \
                                     --output_dir=./output \
                                     --feat_appear_limit=20
```

## Model Implementaion
The details of model implementation is illustrated as follows. The code is in `./network_conf.py`.

### Input layer
```python
def _build_input_layer(self):
    """
    build input layer
    """
    self._history_clicked_items = paddle.layer.data(
        name="history_clicked_items", type=paddle.data_type.integer_value_sequence(
            len(self._feature_dict['history_clicked_items'])))
    self._history_clicked_categories = paddle.layer.data(
        name="history_clicked_categories", type=paddle.data_type.integer_value_sequence(
            len(self._feature_dict['history_clicked_categories'])))
    self._history_clicked_tags = paddle.layer.data(
        name="history_clicked_tags", type=paddle.data_type.integer_value_sequence(
            len(self._feature_dict['history_clicked_tags'])))
    self._user_id = paddle.layer.data(
        name="user_id", type=paddle.data_type.integer_value(
            len(self._feature_dict['user_id'])))
    self._province = paddle.layer.data(
        name="province", type=paddle.data_type.integer_value(
            len(self._feature_dict['province'])))
    self._city = paddle.layer.data(
        name="city", type=paddle.data_type.integer_value(len(self._feature_dict['city'])))
    self._phone = paddle.layer.data(
        name="phone", type=paddle.data_type.integer_value(len(self._feature_dict['phone'])))
    self._target_item = paddle.layer.data(
        name="target_item", type=paddle.data_type.integer_value(
            len(self._feature_dict['history_clicked_items'])))
```

### Embedding layer
The each of input features is mapped to a fixed-sized dense vector representation
```python
def _create_emb_attr(self, name):
    """
    create embedding parameter
    """
    return paddle.attr.Param(
        name=name, initial_std=0.001, learning_rate=1, l2_rate=0, sparse_update=True)

def _build_embedding_layer(self):
    """
    build embedding layer
    """
    self._user_id_emb = paddle.layer.embedding(input=self._user_id,
                                               size=64,
                                               param_attr=self._create_emb_attr(
                                                   '_proj_user_id'))
    self._province_emb = paddle.layer.embedding(input=self._province,
                                                size=8,
                                                param_attr=self._create_emb_attr(
                                                    '_proj_province'))
    self._city_emb = paddle.layer.embedding(input=self._city,
                                            size=16,
                                            param_attr=self._create_emb_attr('_proj_city'))
    self._phone_emb = paddle.layer.embedding(input=self._phone,
                                             size=16,
                                             param_attr=self._create_emb_attr('_proj_phone'))
    self._history_clicked_items_emb = paddle.layer.embedding(
        input=self._history_clicked_items,
        size=64,
        param_attr=self._create_emb_attr('_proj_history_clicked_items'))
    self._history_clicked_categories_emb = paddle.layer.embedding(
        input=self._history_clicked_categories,
        size=8,
        param_attr=self._create_emb_attr('_proj_history_clicked_categories'))
    self._history_clicked_tags_emb = paddle.layer.embedding(
        input=self._history_clicked_tags,
        size=64,
        param_attr=self._create_emb_attr('_proj_history_clicked_tags'))
```

### Hiddern layer
We improves the original networks in \[[1](#References)\] by modifying that the embeddings of video watches are not simply averaged but are connected to a LSTM layer with max temporal pooling instead, so that the deep sequential information related to user interests can be learned well. Considering data scale and efficiency of training, we only apply two ReLU layers, which also leads to good performance.

```python
self._rnn_cell = paddle.networks.simple_lstm(input=self._history_clicked_items_emb, size=64)
self._lstm_last = paddle.layer.pooling(
    input=self._rnn_cell, pooling_type=paddle.pooling.Max())
self._avg_emb_cats = paddle.layer.pooling(input=self._history_clicked_categories_emb,
                                          pooling_type=paddle.pooling.Avg())
self._avg_emb_tags = paddle.layer.pooling(input=self._history_clicked_tags_emb,
                                          pooling_type=paddle.pooling.Avg())
self._fc_0 = paddle.layer.fc(
    name="Relu1",
    input=[self._lstm_last, self._user_id_emb,
           self._city_emb, self._phone_emb],
    size=self._dnn_layer_dims[0],
    act=paddle.activation.Relu())

self._fc_1 = paddle.layer.fc(
    name="Relu2",
    input=self._fc_0,
    size=self._dnn_layer_dims[1],
    act=paddle.activation.Relu())
```

### Output layer
To speed up training process, Noise-contrastive estimation, NCE\[[3](#references)\] is applied to sample negative classes from background distribution with importance weighting. The previous mentioned `item_freq.pkl`[data pre-processing](#data pre-processing) is used as neg_distribution.
```python
return paddle.layer.nce(
                input=self._fc_1,
                label=self._target_item,
                num_classes=len(self._feature_dict['history_clicked_items']),
                param_attr=paddle.attr.Param(name="nce_w"),
                bias_attr=paddle.attr.Param(name="nce_b"),
                num_neg_samples=5,
                neg_distribution=self._item_freq)
```

## Train
First of all, prepare `reader.py`, the function of which is to convert raw features into encoding id. One piece of train data generates several data instances according to `window_size`, and then is fed into trainer.
```
window_size=2
train data:
user-id \t province \t city \t video-info1;video-info2;...;video-infoK \t phone

several data instances:
user-id,province,city,[<unk>,video-id1],[<unk>,category1],[<unk>,tags1],phone,video-id2
user-id,province,city,[video-id1,video-id2],[category1,category2],[tags1,tags2],phone,video-id3
user-id,province,city,[video-id2,video-id3],[category2,category3],[tags2,tags3],phone,video-id4
......
```
The relevant code is as follows:
```python
for i in range(1, len(history_clicked_items_all)):
    start = max(0, i - self._window_size)
    history_clicked_items = history_clicked_items_all[start:i]
    history_clicked_categories = history_clicked_categories_all[start:i]
    history_clicked_tags_str = history_clicked_tags_all[start:i]
    history_clicked_tags = []
    for tags_a in history_clicked_tags_str:
        for tag in tags_a.split("_"):
            history_clicked_tags.append(int(tag))
    target_item = history_clicked_items_all[i]
    yield user_id, province, city, \
          history_clicked_items, history_clicked_categories, \
          history_clicked_tags, phone, target_item
```
```python
reader = Reader(feature_dict, args.window_size)
    trainer.train(
        paddle.batch(
            paddle.reader.shuffle(
                lambda: reader.train(args.train_set_path),
                buf_size=7000), args.batch_size),
        num_passes=args.num_passes,
        feeding=feeding,
        event_handler=event_handler)
```
Then start training.
```shell
mkdir output/model
python train.py --train_set_path='./data/train.txt' \
    --test_set_path='./data/test.txt' \
    --model_output_dir='./output/model/' \
    --feature_dict='./output/feature_dict.pkl' \
    --item_freq='./output/item_freq.pkl'
```

## Offline prediction
Input user related features, and then get the most likely N videos for user.
```shell
python infer.py --infer_set_path='./data/infer.txt' \
    --model_path='./output/model/model_pass_00000.tar.gz' \
    --feature_dict='./output/feature_dict.pkl' \
    --batch_size=50
```

## Online prediction
For online prediction，we adopt Approximate Nearest Neighbor(ANN) to directly recall top N most likely watch video. However, our ANN system currently only supports cosin sorting, not by inner product sorting, which leads to big effect difference.

As a result, we sliently modify user and video vectors by a SIMPLE-LSH conversion\[[4](#References)\], so that inner sorting is equivalent to cosin sorting after conversion.

Details are as follows:
- For video vector ![](https://www.zhihu.com/equation?tex=%5Cmathbf%7Bv%7D%5Cin%20%5Cmathbb%7BR%7D%5EN), we have ![](https://www.zhihu.com/equation?tex=%5Cleft%20%5C%7C%20%5Cmathbf%7Bv%7D%20%5Cright%20%5C%7C%5Cleqslant%20m). The modified video vector ![](https://www.zhihu.com/equation?tex=%5Ctilde%7B%5Cmathbf%7Bv%7D%7D%5Cin%20%5Cmathbb%7BR%7D%5E%7BN%2B1%7D), and let ![](https://www.zhihu.com/equation?tex=%5Ctilde%7B%5Cmathbf%7Bv%7D%7D%20%3D%20%5B%5Cfrac%7B%5Cmathbf%7Bv%7D%7D%7Bm%7D%3B%20%5Csqrt%7B1%20-%5Cleft%20%5C%7C%20%5Cmathbf%7B%5Cfrac%7B%5Cmathbf%7Bv%7D%7D%7Bm%7D%7B%7D%7D%20%5Cright%20%5C%7C%5E2%7D%5D).

- For user vector ![](https://www.zhihu.com/equation?tex=%5Cmathbf%7Bu%7D%5Cin%20%5Cmathbb%7BR%7D%5EN), and the modified user vector ![](https://www.zhihu.com/equation?tex=%5Ctilde%7B%5Cmathbf%7Bu%7D%7D%5Cin%20%5Cmathbb%7BR%7D%5E%7BN%2B1%7D), and let ![](https://www.zhihu.com/equation?tex=%5Ctilde%7B%5Cmathbf%7Bu%7D%7D%20%3D%20%5B%5Cmathbf%7Bu%7D_%7Bnorm%7D%3B%200%5D), where ![](https://www.zhihu.com/equation?tex=%5Cmathbf%7Bu%7D_%7Bnorm%7D) is normalized ![](https://www.zhihu.com/equation?tex=%5Cmathbf%7Bu%7D).

When online predicting, for a coming ![](https://www.zhihu.com/equation?tex=%5Cmathbf%7Bu%7D), we need recall ![](https://www.zhihu.com/equation?tex=%5Cmathbf%7Bv%7D) by inner product sorting. After ![](https://www.zhihu.com/equation?tex=%5Cmathbf%7Bu%7D%5Crightarrow%20%5Ctilde%7B%5Cmathbf%7Bu%7D%7D%2C%20%5Cmathbf%7Bv%7D%5Crightarrow%20%5Ctilde%7B%5Cmathbf%7Bv%7D%7D) conversion, the order of inner prodct sorting is unchanged. Since ![](https://www.zhihu.com/equation?tex=%5Cleft%20%5C%7C%20%5Ctilde%7B%5Cmathbf%7Bu%7D%7D%20%5Cright%20%5C%7C) and ![](https://www.zhihu.com/equation?tex=%5Cleft%20%5C%7C%20%5Ctilde%7B%5Cmathbf%7Bv%7D%7D%20%5Cright%20%5C%7C) are both equal to 1, ![](https://www.zhihu.com/equation?tex=cos(%5Ctilde%7B%5Cmathbf%7Bu%7D%7D%20%2C%5Ctilde%7B%5Cmathbf%7Bv%7D%7D)%20%3D%20%5Ctilde%7B%5Cmathbf%7Bu%7D%7D%5Ccdot%20%5Ctilde%7B%5Cmathbf%7Bv%7D%7D), which makes cosin-supported-only ANN system works.

And in order to retain precision, we find that ![](https://www.zhihu.com/equation?tex=%5Ctilde%7B%5Cmathbf%7Bv%7D%7D%3D%5B%5Cmathbf%7Bv%7D%3B%5Csqrt%7Bm%5E2-%5Cleft%5C%7C%20%5Cmathbf%7B%5Cmathbf%7Bv%7D%7D%5Cright%5C%7C%5E2%7D%5D) is also equivalent.

Use `user_vector.py` and `vector.py` to calculate user and item vectors. For example, run the following commands:
```shell
python user_vector.py --infer_set_path='./data/infer.txt' \
        --model_path='./output/model/model_pass_00000.tar.gz' \
            --feature_dict='./output/feature_dict.pkl' \
                --batch_size=50
python item_vector.py --model_path='./output/model/model_pass_00000.tar.gz' \
            --feature_dict='./output/feature_dict.pkl'
```

## References
1. Covington, Paul, Jay Adams, and Emre Sargin. "Deep neural networks for youtube recommendations." Proceedings of the 10th ACM Conference on Recommender Systems. ACM, 2016.
2. https://code.google.com/archive/p/word2vec/
3. http://paddlepaddle.org/docs/develop/models/nce_cost/README.html
4. Neyshabur, Behnam, and Nathan Srebro. "On symmetric and asymmetric LSHs for inner product search." arXiv preprint arXiv:1410.5518 (2014).<|MERGE_RESOLUTION|>--- conflicted
+++ resolved
@@ -77,12 +77,8 @@
 - Count the probability of each video appears and write into `item_freq.pkl`, and provide it to NCE layer.
 
 For example, run the following command to accomplish data pre-processing:
-<<<<<<< HEAD
-```shell
+```
 mkdir output
-=======
-```
->>>>>>> e9b8f5fb
 python data_processor.py --train_set_path=./data/train.txt \
                                      --output_dir=./output \
                                      --feat_appear_limit=20
